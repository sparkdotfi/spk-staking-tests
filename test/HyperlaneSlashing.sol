// SPDX-License-Identifier: MIT
pragma solidity 0.8.25;

import "./BaseTest.sol";
import "forge-std/console.sol";

<<<<<<< HEAD
import { VmSafe } from "forge-std/Vm.sol";

interface INetworkDelegator is IAccessControl {}

=======
interface INetworkDelegator is IAccessControl {}

>>>>>>> d170fea1
contract GovernanceSlashingTest is BaseTest {

    function test_hyperlaneCanSlashUpToNetworkLimit() public {

        // --- Step 1: Deposit 10m SPK to stSPK as two users

        deal(address(spk), alice, 6_000_000e18);
        deal(address(spk), bob,   4_000_000e18);

        vm.startPrank(alice);
        spk.approve(address(sSpk), 6_000_000e18);
        sSpk.deposit(alice, 6_000_000e18);
        vm.stopPrank();

        vm.startPrank(bob);
        spk.approve(address(sSpk), 4_000_000e18);
        sSpk.deposit(bob, 4_000_000e18);
        vm.stopPrank();

        uint48 depositTimestamp = uint48(block.timestamp);

        skip(24 hours);  // Warp 24 hours

        // --- Step 2: Request a slash of all staked SPK (show that network limit is hit)

        uint48 captureTimestamp = uint48(block.timestamp - 1 seconds);  // Can't capture current timestamp and above

        // Demonstrate that the slashable stake is 100k SPK at the deposit and capture timestamps, and 0 before deposit
        assertEq(slasher.slashableStake(subnetwork, OPERATOR, depositTimestamp - 1, ""), 0);
<<<<<<< HEAD
        assertEq(slasher.slashableStake(subnetwork, OPERATOR, depositTimestamp,     ""), 100_000e18);
        assertEq(slasher.slashableStake(subnetwork, OPERATOR, captureTimestamp,     ""), 100_000e18);
=======
        assertEq(slasher.slashableStake(subnetwork, OPERATOR, depositTimestamp,     ""), 2_000_000e18);
        assertEq(slasher.slashableStake(subnetwork, OPERATOR, captureTimestamp,     ""), 2_000_000e18);
>>>>>>> d170fea1

        vm.prank(HYPERLANE_NETWORK);
        uint256 slashIndex = slasher.requestSlash(subnetwork, OPERATOR, 10_000_000e18, captureTimestamp, "");

        assertEq(slasher.slashRequestsLength(), 1);

        ( ,, uint256 amount,,, bool completed ) = slasher.slashRequests(slashIndex);

        assertEq(amount,    2_000_000e18);  // Can't request to slash more than the network limit (requested full 10m)
        assertEq(completed, false);

        // --- Step 3: Fast-forward past veto window and execute the slash

        skip(3 days + 1);

        assertEq(sSpk.activeBalanceOf(alice), 6_000_000e18);
        assertEq(sSpk.activeBalanceOf(bob),   4_000_000e18);
        assertEq(sSpk.totalStake(),           TOTAL_STAKE + 10_000_000e18);

        assertEq(slasher.slashableStake(subnetwork, OPERATOR, captureTimestamp, ""), 2_000_000e18);

        assertEq(spk.balanceOf(address(sSpk)), TOTAL_STAKE + 10_000_000e18);
        assertEq(spk.balanceOf(BURNER_ROUTER), 0);

        assertEq(slasher.latestSlashedCaptureTimestamp(subnetwork, OPERATOR), 0);
        assertEq(slasher.cumulativeSlash(subnetwork, OPERATOR),               0);

<<<<<<< HEAD
=======
        assertEq(delegator.operatorNetworkShares(subnetwork, OPERATOR), 1e18);

>>>>>>> d170fea1
        vm.prank(HYPERLANE_NETWORK);
        slasher.executeSlash(slashIndex, "");

        assertEq(delegator.operatorNetworkShares(subnetwork, OPERATOR), 0);

        // Show that active stake is reduced proportionally with withdrawals
        assertEq(sSpk.activeStake(), ACTIVE_STAKE + 10_000_000e18 - 2_000_000e18 * sSpk.activeStake() / sSpk.totalStake());

        // Show that active balance is reduced proportionally with withdrawals
        assertEq(sSpk.activeBalanceOf(alice), 6_000_000e18 * sSpk.activeStake() / sSpk.activeShares());
        assertEq(sSpk.activeBalanceOf(bob),   4_000_000e18 * sSpk.activeStake() / sSpk.activeShares());

        assertEq(sSpk.activeBalanceOf(alice), 5_758_950.300616223287308507e18);
        assertEq(sSpk.activeBalanceOf(bob),   3_839_300.200410815524872338e18);

        assertEq(sSpk.totalStake(), TOTAL_STAKE + 10_000_000e18 - 2_000_000e18);

        assertEq(slasher.slashableStake(subnetwork, OPERATOR, captureTimestamp, ""), 0);

        assertEq(spk.balanceOf(address(sSpk)), TOTAL_STAKE + 10_000_000e18 - 2_000_000e18);
        assertEq(spk.balanceOf(BURNER_ROUTER), 2_000_000e18);

        assertEq(slasher.latestSlashedCaptureTimestamp(subnetwork, OPERATOR), captureTimestamp);
        assertEq(slasher.cumulativeSlash(subnetwork, OPERATOR),               2_000_000e18);

        assertEq(slasher.latestSlashedCaptureTimestamp(subnetwork, OPERATOR), captureTimestamp);
        assertEq(slasher.cumulativeSlash(subnetwork, OPERATOR),               100_000e18);

        ( ,, amount,,, completed ) = slasher.slashRequests(slashIndex);

        assertEq(amount,    2_000_000e18);
        assertEq(completed, true);

        uint256 governanceBalance = spk.balanceOf(SPARK_GOVERNANCE);

        // --- Step 4: Transfer funds from the burner router to Spark Governance
        //         NOTE: This can be called by anyone

        IBurnerRouter(BURNER_ROUTER).triggerTransfer(SPARK_GOVERNANCE);

        assertEq(spk.balanceOf(BURNER_ROUTER),    0);
        assertEq(spk.balanceOf(SPARK_GOVERNANCE), governanceBalance + 2_000_000e18);

        // --- Step 5: Show that slasher cannot slash anymore with the same request

        // Can't execute the same slash again
        vm.prank(HYPERLANE_NETWORK);
        vm.expectRevert("InsufficientSlash()");
        slasher.executeSlash(slashIndex, "");

        // --- Step 6: Show that slasher also cannot request new slashes because the network limit has been hit

        assertEq(slasher.slashableStake(subnetwork, OPERATOR, captureTimestamp, ""), 0);
<<<<<<< HEAD

        // Try to slash from the same capture timestamp that was already slashed
        vm.prank(HYPERLANE_NETWORK);
        vm.expectRevert("InsufficientSlash()");
        slashIndex = slasher.requestSlash(subnetwork, OPERATOR, 100e18, captureTimestamp, "");  // Use the same capture timestamp

        // --- Step 7: Demonstrate time-based slashing behavior
        //             Slashable stake recharges after slashing events occur. Slashable stake returns to the full network limit
        //             after the slash is executed.

        // Current state: latestSlashedCaptureTimestamp = 1749938602 (the original capture timestamp)
        assertEq(slasher.latestSlashedCaptureTimestamp(subnetwork, OPERATOR), 1749938602);

        // Warp 1 second forward
        skip(1 seconds);

        // You CAN slash from a new capture timestamp that's greater than the latest slashed
        uint48 newCaptureTimestamp = uint48(block.timestamp - 1 seconds);
        assertEq(slasher.slashableStake(subnetwork, OPERATOR, newCaptureTimestamp, ""), 100_000e18);

        vm.prank(HYPERLANE_NETWORK);
        uint256 newSlashIndex = slasher.requestSlash(subnetwork, OPERATOR, 50_000e18, newCaptureTimestamp, "");

        // Execute this new slash
        skip(3 days + 1);
        vm.prank(HYPERLANE_NETWORK);
        slasher.executeSlash(newSlashIndex, "");

        // Now latestSlashedCaptureTimestamp is updated to the new timestamp
        assertEq(slasher.latestSlashedCaptureTimestamp(subnetwork, OPERATOR), newCaptureTimestamp);

        // Cannot slash from the original capture timestamp anymore
        assertEq(slasher.slashableStake(subnetwork, OPERATOR, captureTimestamp, ""), 0);

        // Cannot slash from the new capture timestamp anymore (it was just slashed)
        assertEq(slasher.slashableStake(subnetwork, OPERATOR, newCaptureTimestamp, ""), 0);

        // But can slash from an even newer capture timestamp
        skip(1 seconds);
        uint48 newerCaptureTimestamp = uint48(block.timestamp - 1 seconds);
        assertEq(slasher.slashableStake(subnetwork, OPERATOR, newerCaptureTimestamp, ""), 100_000e18);
=======

        // Try to slash from the same capture timestamp that was already slashed
        vm.prank(HYPERLANE_NETWORK);
        vm.expectRevert("InsufficientSlash()");
        slashIndex = slasher.requestSlash(subnetwork, OPERATOR, 100e18, captureTimestamp, "");  // Use the same capture timestamp

        // --- Step 7: Demonstrate that the slashable stake never increases again

        skip(100 days);

        assertEq(slasher.slashableStake(subnetwork, OPERATOR, uint48(block.timestamp - 1), ""), 0);

        // Try to slash from a new capture timestamp that is long after the last slash was completed
        vm.prank(HYPERLANE_NETWORK);
        vm.expectRevert("InsufficientSlash()");
        slasher.requestSlash(subnetwork, OPERATOR, 100e18, uint48(block.timestamp - 1), "");  // Use the same capture timestamp
>>>>>>> d170fea1
    }

    function test_ownerMultisigCanVetoSlash() public {

        // --- Step 1: Deposit 10m SPK to stSPK as two users

        deal(address(spk), alice, 6_000_000e18);
        deal(address(spk), bob,   4_000_000e18);

        vm.startPrank(alice);
        spk.approve(address(sSpk), 6_000_000e18);
        sSpk.deposit(alice, 6_000_000e18);
        vm.stopPrank();

        vm.startPrank(bob);
        spk.approve(address(sSpk), 4_000_000e18);
        sSpk.deposit(bob, 4_000_000e18);
        vm.stopPrank();

        skip(24 hours);  // Warp 24 hours

        // --- Step 2: Request a slash of 10% of staked SPK (500)

        uint48 captureTimestamp = uint48(block.timestamp - 1 hours);

        vm.prank(HYPERLANE_NETWORK);
        uint256 slashIndex = slasher.requestSlash(subnetwork, OPERATOR, 10_000_000e18, captureTimestamp, "");

        assertEq(slasher.slashRequestsLength(), 1);

        ( ,, uint256 amount,,, bool completed ) = slasher.slashRequests(slashIndex);

        assertEq(amount,    2_000_000e18);  // Can't request to slash more than the network limit (requested full 10m)
        assertEq(completed, false);

        // --- Step 3: Owner multisig vetos the slash request

        skip(3 days - 1 seconds);  // Demonstrate multisig has a full three days from request to veto

        vm.prank(OWNER_MULTISIG);
        slasher.vetoSlash(slashIndex, "");

        ( ,, amount,,, completed ) = slasher.slashRequests(slashIndex);

        assertEq(amount,    2_000_000e18);
        assertEq(completed, true);  // Prevents execution of the slash

        // --- Step 4: Attempt to execute the slashing after veto (should fail)

        skip(1 seconds);  // Fast-forward to the next block to pass the check to show relevant error

        vm.prank(HYPERLANE_NETWORK);
        vm.expectRevert("SlashRequestCompleted()");
        slasher.executeSlash(slashIndex, "");
    }

    function test_slashableStakeRechargingAfterSlashing() public {
        deal(address(spk), alice, 10_000_000e18);
        vm.startPrank(alice);
        spk.approve(address(sSpk), 10_000_000e18);
        sSpk.deposit(alice, 10_000_000e18);
        vm.stopPrank();

        skip(24 hours);

        uint256 totalSlashed = 0;
        uint256[] memory slashIndices = new uint256[](100);

        // Request slashes every second for 100 seconds
        for (uint256 i = 0; i < 100; i++) {
            uint48 captureTimestamp = uint48(block.timestamp - 1 seconds);

            // Check that we can still slash the full network limit since nothing has been slashed yet
            uint256 slashableAmount = slasher.slashableStake(subnetwork, OPERATOR, captureTimestamp, "");
            assertEq(slashableAmount, 100_000e18, "Should be able to slash full network limit");

            // Request slash
            vm.prank(HYPERLANE_NETWORK);
            slashIndices[i] = slasher.requestSlash(subnetwork, OPERATOR, 25_000e18, captureTimestamp, "");

            // Move forward 1 second for next iteration
            skip(1 seconds);
        }

        // Wait 3 days + 5 seconds to pass all the veto windows for four successful slashes
        skip(3 days + 4 seconds + 1 seconds);

        uint48 firstSlashTimestamp = uint48(block.timestamp);

        // Execute all slashes at once
        for (uint256 i = 0; i < 4; i++) {
            // Get the capture timestamp for this slash request
            (,,, uint48 captureTimestamp,,) = slasher.slashRequests(slashIndices[i]);

            vm.prank(HYPERLANE_NETWORK);
            uint256 slashedAmount = slasher.executeSlash(slashIndices[i], "");

            skip(10 seconds);

            totalSlashed += slashedAmount;

            assertEq(slasher.latestSlashedCaptureTimestamp(subnetwork, OPERATOR),                  captureTimestamp);
            assertEq(slasher.cumulativeSlash(subnetwork, OPERATOR),                                totalSlashed);
            assertEq(slasher.cumulativeSlashAt(subnetwork, OPERATOR, captureTimestamp, ""),        0);
            assertEq(slasher.cumulativeSlashAt(subnetwork, OPERATOR, uint48(block.timestamp), ""), totalSlashed);
            assertEq(slasher.slashableStake(subnetwork, OPERATOR, captureTimestamp, ""),           100_000e18 - totalSlashed);
        }

        // Try to execute the 5th slash (should fail because slashable stake is 0)
        vm.prank(HYPERLANE_NETWORK);
        vm.expectRevert("InsufficientSlash()");
        slasher.executeSlash(slashIndices[4], "");

        // Show that future timestamps are always 0
        assertEq(slasher.slashableStake(subnetwork, OPERATOR, firstSlashTimestamp + 40, ""), 0);

        skip(10 minutes);  // Warp 10 minutes so time is ahead of all of these timestamps

        assertEq(slasher.cumulativeSlash(subnetwork, OPERATOR), 100_000e18);

        // As soon as the first slash is executed, the slashable stake goes back up to 25k
        assertEq(slasher.slashableStake(subnetwork, OPERATOR, firstSlashTimestamp - 1, ""), 0);
        assertEq(slasher.slashableStake(subnetwork, OPERATOR, firstSlashTimestamp,     ""), 25_000e18);

        assertEq(slasher.cumulativeSlashAt(subnetwork, OPERATOR, firstSlashTimestamp - 1, ""), 0);
        assertEq(slasher.cumulativeSlashAt(subnetwork, OPERATOR, firstSlashTimestamp,     ""), 25_000e18);

        // As soon as the second slash is executed, the slashable stake goes back up to 50k
        assertEq(slasher.slashableStake(subnetwork, OPERATOR, firstSlashTimestamp + 9,  ""), 25_000e18);
        assertEq(slasher.slashableStake(subnetwork, OPERATOR, firstSlashTimestamp + 10, ""), 50_000e18);

        assertEq(slasher.cumulativeSlashAt(subnetwork, OPERATOR, firstSlashTimestamp + 9,  ""), 25_000e18);
        assertEq(slasher.cumulativeSlashAt(subnetwork, OPERATOR, firstSlashTimestamp + 10, ""), 50_000e18);

        // As soon as the third slash is executed, the slashable stake goes back up to 75k
        assertEq(slasher.slashableStake(subnetwork, OPERATOR, firstSlashTimestamp + 19, ""), 50_000e18);
        assertEq(slasher.slashableStake(subnetwork, OPERATOR, firstSlashTimestamp + 20, ""), 75_000e18);

        assertEq(slasher.cumulativeSlashAt(subnetwork, OPERATOR, firstSlashTimestamp + 19, ""), 50_000e18);
        assertEq(slasher.cumulativeSlashAt(subnetwork, OPERATOR, firstSlashTimestamp + 20, ""), 75_000e18);

        // As soon as the fourth slash is executed, the slashable stake goes back up to 100k
        assertEq(slasher.slashableStake(subnetwork, OPERATOR, firstSlashTimestamp + 29, ""), 75_000e18);
        assertEq(slasher.slashableStake(subnetwork, OPERATOR, firstSlashTimestamp + 30, ""), 100_000e18);

        assertEq(slasher.cumulativeSlashAt(subnetwork, OPERATOR, firstSlashTimestamp + 29, ""), 75_000e18);
        assertEq(slasher.cumulativeSlashAt(subnetwork, OPERATOR, firstSlashTimestamp + 30, ""), 100_000e18);

        // As soon as the fifth slash is executed, the slashable stake stays at 100k
        assertEq(slasher.slashableStake(subnetwork, OPERATOR, firstSlashTimestamp + 39, ""), 100_000e18);
        assertEq(slasher.slashableStake(subnetwork, OPERATOR, firstSlashTimestamp + 40, ""), 100_000e18);

        assertEq(slasher.cumulativeSlashAt(subnetwork, OPERATOR, firstSlashTimestamp + 39, ""), 100_000e18);
        assertEq(slasher.cumulativeSlashAt(subnetwork, OPERATOR, firstSlashTimestamp + 40, ""), 100_000e18);
    }

}<|MERGE_RESOLUTION|>--- conflicted
+++ resolved
@@ -4,15 +4,8 @@
 import "./BaseTest.sol";
 import "forge-std/console.sol";
 
-<<<<<<< HEAD
-import { VmSafe } from "forge-std/Vm.sol";
-
 interface INetworkDelegator is IAccessControl {}
 
-=======
-interface INetworkDelegator is IAccessControl {}
-
->>>>>>> d170fea1
 contract GovernanceSlashingTest is BaseTest {
 
     function test_hyperlaneCanSlashUpToNetworkLimit() public {
@@ -42,13 +35,8 @@
 
         // Demonstrate that the slashable stake is 100k SPK at the deposit and capture timestamps, and 0 before deposit
         assertEq(slasher.slashableStake(subnetwork, OPERATOR, depositTimestamp - 1, ""), 0);
-<<<<<<< HEAD
-        assertEq(slasher.slashableStake(subnetwork, OPERATOR, depositTimestamp,     ""), 100_000e18);
-        assertEq(slasher.slashableStake(subnetwork, OPERATOR, captureTimestamp,     ""), 100_000e18);
-=======
         assertEq(slasher.slashableStake(subnetwork, OPERATOR, depositTimestamp,     ""), 2_000_000e18);
         assertEq(slasher.slashableStake(subnetwork, OPERATOR, captureTimestamp,     ""), 2_000_000e18);
->>>>>>> d170fea1
 
         vm.prank(HYPERLANE_NETWORK);
         uint256 slashIndex = slasher.requestSlash(subnetwork, OPERATOR, 10_000_000e18, captureTimestamp, "");
@@ -76,11 +64,8 @@
         assertEq(slasher.latestSlashedCaptureTimestamp(subnetwork, OPERATOR), 0);
         assertEq(slasher.cumulativeSlash(subnetwork, OPERATOR),               0);
 
-<<<<<<< HEAD
-=======
         assertEq(delegator.operatorNetworkShares(subnetwork, OPERATOR), 1e18);
 
->>>>>>> d170fea1
         vm.prank(HYPERLANE_NETWORK);
         slasher.executeSlash(slashIndex, "");
 
@@ -134,55 +119,12 @@
         // --- Step 6: Show that slasher also cannot request new slashes because the network limit has been hit
 
         assertEq(slasher.slashableStake(subnetwork, OPERATOR, captureTimestamp, ""), 0);
-<<<<<<< HEAD
 
         // Try to slash from the same capture timestamp that was already slashed
         vm.prank(HYPERLANE_NETWORK);
         vm.expectRevert("InsufficientSlash()");
         slashIndex = slasher.requestSlash(subnetwork, OPERATOR, 100e18, captureTimestamp, "");  // Use the same capture timestamp
 
-        // --- Step 7: Demonstrate time-based slashing behavior
-        //             Slashable stake recharges after slashing events occur. Slashable stake returns to the full network limit
-        //             after the slash is executed.
-
-        // Current state: latestSlashedCaptureTimestamp = 1749938602 (the original capture timestamp)
-        assertEq(slasher.latestSlashedCaptureTimestamp(subnetwork, OPERATOR), 1749938602);
-
-        // Warp 1 second forward
-        skip(1 seconds);
-
-        // You CAN slash from a new capture timestamp that's greater than the latest slashed
-        uint48 newCaptureTimestamp = uint48(block.timestamp - 1 seconds);
-        assertEq(slasher.slashableStake(subnetwork, OPERATOR, newCaptureTimestamp, ""), 100_000e18);
-
-        vm.prank(HYPERLANE_NETWORK);
-        uint256 newSlashIndex = slasher.requestSlash(subnetwork, OPERATOR, 50_000e18, newCaptureTimestamp, "");
-
-        // Execute this new slash
-        skip(3 days + 1);
-        vm.prank(HYPERLANE_NETWORK);
-        slasher.executeSlash(newSlashIndex, "");
-
-        // Now latestSlashedCaptureTimestamp is updated to the new timestamp
-        assertEq(slasher.latestSlashedCaptureTimestamp(subnetwork, OPERATOR), newCaptureTimestamp);
-
-        // Cannot slash from the original capture timestamp anymore
-        assertEq(slasher.slashableStake(subnetwork, OPERATOR, captureTimestamp, ""), 0);
-
-        // Cannot slash from the new capture timestamp anymore (it was just slashed)
-        assertEq(slasher.slashableStake(subnetwork, OPERATOR, newCaptureTimestamp, ""), 0);
-
-        // But can slash from an even newer capture timestamp
-        skip(1 seconds);
-        uint48 newerCaptureTimestamp = uint48(block.timestamp - 1 seconds);
-        assertEq(slasher.slashableStake(subnetwork, OPERATOR, newerCaptureTimestamp, ""), 100_000e18);
-=======
-
-        // Try to slash from the same capture timestamp that was already slashed
-        vm.prank(HYPERLANE_NETWORK);
-        vm.expectRevert("InsufficientSlash()");
-        slashIndex = slasher.requestSlash(subnetwork, OPERATOR, 100e18, captureTimestamp, "");  // Use the same capture timestamp
-
         // --- Step 7: Demonstrate that the slashable stake never increases again
 
         skip(100 days);
@@ -193,7 +135,6 @@
         vm.prank(HYPERLANE_NETWORK);
         vm.expectRevert("InsufficientSlash()");
         slasher.requestSlash(subnetwork, OPERATOR, 100e18, uint48(block.timestamp - 1), "");  // Use the same capture timestamp
->>>>>>> d170fea1
     }
 
     function test_ownerMultisigCanVetoSlash() public {
