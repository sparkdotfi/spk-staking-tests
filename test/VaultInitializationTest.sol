--- conflicted
+++ resolved
@@ -148,16 +148,12 @@
 
 contract EventsTest is BaseTest {
 
-<<<<<<< HEAD
     address constant OWNER_MULTISIG = SPARK_CONTROLLED_MULTISIG;
 
-    uint256 constant START_BLOCK = 20000000;  // June 1, 2024 - well before all deployments
-=======
     // Deployment of BURNER_ROUTER: 22698025 (2025-06-13)
     // Deployment of delegator, vault, slasher: 22698266 (2025-06-13)
     // Let's take a few blocks before the first one
     uint256 constant START_BLOCK = 22698000;
->>>>>>> 4e32a4da
 
     function _toBytes32(address addr) internal pure returns (bytes32) {
         return bytes32(uint256(uint160(addr)));
