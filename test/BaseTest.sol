--- conflicted
+++ resolved
@@ -40,20 +40,11 @@
 
     // Actors
     address constant SPARK_CONTROLLED_MULTISIG = 0x7a27a9f2A823190140cfb4027f4fBbfA438bac79;
-<<<<<<< HEAD
     address constant SPARK_GOVERNANCE          = 0x3300f198988e4C9C63F75dF86De36421f06af8c4;
 
     address constant NETWORK        = SPARK_GOVERNANCE;
     address constant OPERATOR       = SPARK_GOVERNANCE;
     address constant OWNER_MULTISIG = SPARK_CONTROLLED_MULTISIG;
-=======
-
-    address constant NETWORK        = SPARK_CONTROLLED_MULTISIG;
-    address constant OPERATOR       = SPARK_CONTROLLED_MULTISIG;
-    address constant OWNER_MULTISIG = SPARK_CONTROLLED_MULTISIG;
-
-    address constant SPARK_GOVERNANCE  = 0x3300f198988e4C9C63F75dF86De36421f06af8c4;
->>>>>>> 00c478a1
 
     // Token
     address constant SPK = 0xc20059e0317DE91738d13af027DfC4a50781b066;
@@ -107,15 +98,10 @@
         /*** Do Hyperlane configuration  ***/
         /***********************************/
 
-        // --- Step 1: Do configurations as network, setting middleware, max network limit, and resolver
+        // --- Step 1: Do configurations as network, DO NOT SET middleware, max network limit, and resolver
 
         vm.startPrank(NETWORK);
         networkRegistry.registerNetwork();
-<<<<<<< HEAD
-        // middlewareService.setMiddleware(NETWORK);
-=======
-        middlewareService.setMiddleware(NETWORK);
->>>>>>> 00c478a1
         delegator.setMaxNetworkLimit(0, 2_000_000e18);
         slasher.setResolver(0, OWNER_MULTISIG, "");
         vm.stopPrank();
