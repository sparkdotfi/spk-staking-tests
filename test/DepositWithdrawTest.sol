--- conflicted
+++ resolved
@@ -332,33 +332,17 @@
         vm.prank(alice);
         uint256 claimedAmount = stSpk.claim(alice, currentEpoch + 1);
 
-<<<<<<< HEAD
         assertEq(claimedAmount, withdrawAmount, "Invalid claimed amount");
 
-        assertEq(spk.balanceOf(alice),   spkBalanceOfAlice + claimedAmount,                         "SPK not received");
-        assertEq(stSpk.balanceOf(alice), depositAmount     - withdrawAmount,                        "Active shares not burned");
-        assertEq(stSpk.activeStake(),    ACTIVE_STAKE      + depositAmount - withdrawAmount + 1e18, "Active stake not updated");
-=======
-        assertEq(claimedAmount,          withdrawAmount,                    "Invalid claimed amount");
-        assertEq(spk.balanceOf(alice),   spkBalanceOfAlice + claimedAmount, "SPK not received");
-        assertEq(stSpk.balanceOf(alice), depositAmount - withdrawAmount,    "Active shares not burned");
-        assertEq(stSpk.activeStake(), (
-            ACTIVE_STAKE + depositAmount - withdrawAmount
-        ), "Active stake not updated");
->>>>>>> 49bb889a
+        assertEq(spk.balanceOf(alice),   spkBalanceOfAlice + claimedAmount,                  "SPK not received");
+        assertEq(stSpk.balanceOf(alice), depositAmount     - withdrawAmount,                 "Active shares not burned");
+        assertEq(stSpk.activeStake(),    ACTIVE_STAKE      + depositAmount - withdrawAmount, "Active stake not updated");
 
         // totalStake() is defined as activeStake() + withdrawals[currentEpoch] + withdrawals[nextEpoch].
         // Since we are warping by two full epochs, both withdrawal entries should be zeroed out now.
         // That is why the below will be `ACTIVE_STAKE + ..` not `TOTAL_STAKE + ..`.
-<<<<<<< HEAD
-        assertEq(stSpk.totalStake(),            ACTIVE_STAKE      + depositAmount - withdrawAmount + 1e18, "Total stake updated");
-        assertEq(spk.balanceOf(address(stSpk)), spkBalanceOfStSpk + depositAmount - withdrawAmount + 1e18, "SPK not transferred to vault");
-=======
-        assertEq(stSpk.totalStake(), ACTIVE_STAKE + depositAmount - withdrawAmount, "Total stake updated");
-        assertEq(spk.balanceOf(address(stSpk)), (
-            spkBalanceOfStSpk + depositAmount - withdrawAmount
-        ), "SPK not transferred to vault");
->>>>>>> 49bb889a
+        assertEq(stSpk.totalStake(),            ACTIVE_STAKE      + depositAmount - withdrawAmount, "Total stake updated");
+        assertEq(spk.balanceOf(address(stSpk)), spkBalanceOfStSpk + depositAmount - withdrawAmount, "SPK not transferred to vault");
     }
 
 }
@@ -448,15 +432,8 @@
         // totalStake() is defined as activeStake() + withdrawals[currentEpoch] + withdrawals[nextEpoch].
         // Since we are warping by two full epochs, both withdrawal entries should be zeroed out now.
         // That is why the below will be `ACTIVE_STAKE + ..` not `TOTAL_STAKE + ..`.
-<<<<<<< HEAD
-        assertEq(stSpk.totalStake(),            ACTIVE_STAKE      + depositAmount - 3 * withdrawAmount,        "Total stake updated");
-        assertEq(spk.balanceOf(address(stSpk)), spkBalanceOfStSpk + depositAmount - 3 * withdrawAmount + 1e18, "SPK not transferred to vault");
-=======
-        assertEq(stSpk.totalStake(), ACTIVE_STAKE + depositAmount - 3 * withdrawAmount, "Total stake updated");
-        assertEq(spk.balanceOf(address(stSpk)), (
-            spkBalanceOfStSpk + depositAmount - 3 * withdrawAmount
-        ), "SPK not transferred to vault");
->>>>>>> 49bb889a
+        assertEq(stSpk.totalStake(),            ACTIVE_STAKE      + depositAmount - 3 * withdrawAmount, "Total stake updated");
+        assertEq(spk.balanceOf(address(stSpk)), spkBalanceOfStSpk + depositAmount - 3 * withdrawAmount, "SPK not transferred to vault");
     }
 
 }
